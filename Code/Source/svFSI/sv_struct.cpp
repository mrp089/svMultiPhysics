--- conflicted
+++ resolved
@@ -528,27 +528,8 @@
 
     if (nsd == 3) {
       struct_3d(com_mod, cep_mod, eNoN, nFn, w, N, Nx, al, yl, dl, bfl, fN, pS0l, pSl, ya_l, gr_int_g, gr_props_l, lR, lK, eval);
-
-<<<<<<< HEAD
-    } else if (nsd == 2) {
-      struct_2d(com_mod, cep_mod, eNoN, nFn, w, N, Nx, al, yl, dl, bfl, fN, pS0l, pSl, ya_l, gr_int_g, gr_props_l, lR, lK);
-    }
-=======
-    for (int g = 0; g < lM.nG; g++) {
-      if (g == 0 || !lM.lShpF) {
-        auto Nx_g = lM.Nx.slice(g);
-        nn::gnn(eNoN, nsd, nsd, Nx_g, xl, Nx, Jac, ksix);
-        if (utils::is_zero(Jac)) {
-          throw std::runtime_error("[construct_dsolid] Jacobian for element " + std::to_string(e) + " is < 0.");
-        }
-      }
-      double w = lM.w(g) * Jac;
-      N = lM.N.col(g);
-      pSl = 0.0;
-
-      if (nsd == 3) {
-        struct_3d_carray(com_mod, cep_mod, eNoN, nFn, w, N, Nx, al, yl, dl, bfl, fN, pS0l, pSl, ya_l, lR, lK);
-        //struct_3d(com_mod, cep_mod, eNoN, nFn, w, N, Nx, al, yl, dl, bfl, fN, pS0l, pSl, ya_l, lR, lK);
+      //struct_3d_carray(com_mod, cep_mod, eNoN, nFn, w, N, Nx, al, yl, dl, bfl, fN, pS0l, pSl, ya_l, lR, lK);
+      //struct_3d(com_mod, cep_mod, eNoN, nFn, w, N, Nx, al, yl, dl, bfl, fN, pS0l, pSl, ya_l, lR, lK);
 
 #if 0
         if (e == 0 && g == 0) {
@@ -559,7 +540,9 @@
           exit(0);
         }
 #endif
->>>>>>> 372851e3
+    } else if (nsd == 2) {
+      struct_2d(com_mod, cep_mod, eNoN, nFn, w, N, Nx, al, yl, dl, bfl, fN, pS0l, pSl, ya_l, gr_int_g, gr_props_l, lR, lK);
+    }
 
     // Set internal growth and remodeling variables
     if (com_mod.grEq) {
@@ -578,30 +561,6 @@
           pSn(i,Ac) = pSn(i,Ac) + w*N(a)*pSl(i);
         }
       }
-<<<<<<< HEAD
-=======
-    } 
-
-#if 0
-    if (e+1 == 100) {
-      Array3<double>::write_enabled = true;
-      Array<double>::write_enabled = true;
-      lR.write("lR");
-      lK.write("lK");
-      exit(0);
-    }
-#endif
-
-    // Assembly
-    //
-#ifdef WITH_TRILINOS
-    if (eq.assmTLS) {
-      trilinos_doassem_(const_cast<int&>(eNoN), ptr.data(), lK.data(), lR.data());
-    } else {
-#endif
-      lhsa_ns::do_assem(com_mod, eNoN, ptr, lK, lR);
-#ifdef WITH_TRILINOS
->>>>>>> 372851e3
     }
   } 
 }
