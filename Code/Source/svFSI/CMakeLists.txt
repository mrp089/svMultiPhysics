--- conflicted
+++ resolved
@@ -63,7 +63,6 @@
   set(CMAKE_CXX_FLAGS "${CMAKE_CXX_FLAGS} -std=c++11")
 endif()
 
-<<<<<<< HEAD
 # Find PETSC package if requested
 if(SV_USE_PETSC)
   # PETSC_DIR is the path to installed PETSC folder.
@@ -96,10 +95,10 @@
 if(WITH_PETSC)
   ADD_DEFINITIONS(-DWITH_PETSC)
   set(CMAKE_C_FLAGS "${CMAKE_C_FLAGS} -pedantic -std=c99")
-=======
+endif()
+
 if(ENABLE_ARRAY_INDEX_CHECKING)
   ADD_DEFINITIONS(-DENABLE_ARRAY_INDEX_CHECKING)
->>>>>>> 372851e3
 endif()
 
 # svFSI requires LAPACK
