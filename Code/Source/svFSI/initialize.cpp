--- conflicted
+++ resolved
@@ -632,10 +632,7 @@
     // Initialize array for G&R internal variables stored at the Gauss point
     // Dimension: (#elements, #gauss points, #internal variables)
     com_mod.grInt.resize(com_mod.msh[0].gnEl,com_mod.msh[0].nG,com_mod.nGrInt);
-<<<<<<< HEAD
-=======
     com_mod.grInt_orig.resize(com_mod.msh[0].gnEl,com_mod.msh[0].nG,com_mod.nGrInt);
->>>>>>> 709ec3db
   }
 
   // Setup data for remeshing.
