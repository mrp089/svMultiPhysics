/* Copyright (c) Stanford University, The Regents of the University of California, and others.
 *
 * All Rights Reserved.
 *
 * See Copyright-SimVascular.txt for additional details.
 *
 * Permission is hereby granted, free of charge, to any person obtaining
 * a copy of this software and associated documentation files (the
 * "Software"), to deal in the Software without restriction, including
 * without limitation the rights to use, copy, modify, merge, publish,
 * distribute, sublicense, and/or sell copies of the Software, and to
 * permit persons to whom the Software is furnished to do so, subject
 * to the following conditions:
 *
 * The above copyright notice and this permission notice shall be included
 * in all copies or substantial portions of the Software.
 *
 * THIS SOFTWARE IS PROVIDED BY THE COPYRIGHT HOLDERS AND CONTRIBUTORS "AS
 * IS" AND ANY EXPRESS OR IMPLIED WARRANTIES, INCLUDING, BUT NOT LIMITED
 * TO, THE IMPLIED WARRANTIES OF MERCHANTABILITY AND FITNESS FOR A
 * PARTICULAR PURPOSE ARE DISCLAIMED. IN NO EVENT SHALL THE COPYRIGHT OWNER
 * OR CONTRIBUTORS BE LIABLE FOR ANY DIRECT, INDIRECT, INCIDENTAL, SPECIAL,
 * EXEMPLARY, OR CONSEQUENTIAL DAMAGES (INCLUDING, BUT NOT LIMITED TO,
 * PROCUREMENT OF SUBSTITUTE GOODS OR SERVICES; LOSS OF USE, DATA, OR
 * PROFITS; OR BUSINESS INTERRUPTION) HOWEVER CAUSED AND ON ANY THEORY OF
 * LIABILITY, WHETHER IN CONTRACT, STRICT LIABILITY, OR TORT (INCLUDING
 * NEGLIGENCE OR OTHERWISE) ARISING IN ANY WAY OUT OF THE USE OF THIS
 * SOFTWARE, EVEN IF ADVISED OF THE POSSIBILITY OF SUCH DAMAGE.
 */

// The code here replicates the Fortran code in DISTRIBUTE.f.

#include "initialize.h"

#include "distribute.h"

#include "all_fun.h"
#include "baf_ini.h"
#include "cep_ion.h"
#include "consts.h"
#include "fs.h"
#include "lhsa.h"
#include "mat_fun.h"
#include "nn.h"
#include "output.h"
#include "post.h"
#include "set_bc.h"
#include "txt.h"
#include "utils.h"
#include "vtk_xml.h"

#include "commu.h"
#include "fsils.hpp"
#include "lhs.h"

#include "CmMod.h"

//#include "set_equation_dof.h"

#include "mpi.h"

#include <fstream>
#include <iostream>
#include <math.h>

/// @brief This seems to deallocate a bunch of arrys.
///
/// \todo [TODO:DaveP] not implemented.
//
void finalize(Simulation* simulation)
{
  // auto& com_mod = simulation->com_mod;
  // #ifdef WITH_PETSC
  //   petsc_destroy_all_(&com_mod.nEq);
  // #endif
}

/// @brief Using the svFSI specific format binary file for initialization
///
/// Reprodices 'SUBROUTINE INITFROMBIN(fName, timeP)' defined in INITIALIZE.f.
//
void init_from_bin(Simulation* simulation, const std::string& fName, std::array<double,3>& timeP)
{
  auto& com_mod = simulation->com_mod;
  auto& cm = com_mod.cm;
  int task_id = cm.idcm();
  #ifdef debug_init_from_bin 
  DebugMsg dmsg(__func__, com_mod.cm.idcm());
  dmsg.banner();
  #endif

  auto const recLn = com_mod.recLn;
  auto& cm_mod = simulation->cm_mod;
  auto& cep_mod = simulation->cep_mod;
  auto& cem = cep_mod.cem;

  bool ibFlag = com_mod.ibFlag;
  bool dFlag = com_mod.dFlag;
  bool sstEq = com_mod.sstEq;
  bool pstEq = com_mod.pstEq;
  bool cepEq = cep_mod.cepEq;

  com_mod.timeP[0] = timeP[0];
  com_mod.timeP[1] = timeP[1];
  com_mod.timeP[2] = timeP[2];

  #ifdef debug_init_from_bin 
  dmsg << "dFlag: " << dFlag;
  dmsg << "sstEq: " << sstEq;
  dmsg << "pstEq: " << pstEq;
  dmsg << "cepEq: " << cepEq;
  dmsg << "cm.tF(): " << cm.tF(cm_mod); 
  #endif

  // Open file and position at the location in the file
  // for the current process.
  //
  std::ifstream bin_file(fName, std::ios::binary | std::ios::in);
  int process_id = cm.tF(cm_mod);
  std::streampos write_pos = (process_id  - 1) * recLn;
  bin_file.seekg(write_pos);
  //OPEN(fid, FILE=fName, ACCESS='DIRECT', RECL=recLn)

  std::array<int,7> tStamp;
  auto& cplBC = com_mod.cplBC;
  auto& Ad = com_mod.Ad;
  auto& Ao = com_mod.Ao;
  auto& Do = com_mod.Do;
  auto& pS0 = com_mod.pS0;
  auto& Xion = cep_mod.Xion;
  auto& Yo = com_mod.Yo;

  output::read_restart_header(com_mod, tStamp, timeP[0], bin_file);
  bin_file.read((char*)cplBC.xo.data(), cplBC.xo.msize());
  bin_file.read((char*)Yo.data(), Yo.msize());
  bin_file.read((char*)Ao.data(), Ao.msize());

  if (!ibFlag) {

    // Update mesh and Dn-Do variables
    //
    if (dFlag) {
      bin_file.read((char*)Do.data(), Do.msize());

      if (sstEq) {
        if (pstEq) {
          bin_file.read((char*)pS0.data(), pS0.msize());
          bin_file.read((char*)Ad.data(), Ad.msize());
        } else if (cepEq) {
          bin_file.read((char*)Ad.data(), Ad.msize());
          bin_file.read((char*)Xion.data(), Xion.msize());
          bin_file.read((char*)cem.Ya.data(), cem.Ya.msize());
        } else {
          bin_file.read((char*)Ad.data(), Ad.msize());
        }

      } else {
        if (pstEq) {
          bin_file.read((char*)pS0.data(), pS0.msize());
        } else if (cepEq) {
          bin_file.read((char*)Xion.data(), Xion.msize());
          bin_file.read((char*)cem.Ya.data(), cem.Ya.msize());
        } else {
          //READ(fid,REC=cm.tF()) tStamp, cTS, time, timeP(1), eq.iNorm, cplBC.xo, Yo, Ao, Do
        }
      }

    // Mesh and Dn-Do variables not updated.
    //
    } else {
      if (cepEq) {
        bin_file.read((char*)Xion.data(), Xion.msize());
      } else {
        //READ(fid,REC=cm.tF()) tStamp, cTS, time, timeP(1), eq.iNorm, cplBC.xo, Yo, Ao
      }
    }

  // ibFlag
  //
  // [TODO:DaveP] not implemented.
  //
  } else {
    if (dFlag) {
      if (pstEq) {
        //READ(fid,REC=cm.tF()) tStamp, cTS, time, timeP(1), eq.iNorm, cplBC.xo, Yo, Ao, Do, pS0, ib.Yb, ib.Auo, ib.Ubo
      } else {
         //READ(fid,REC=cm.tF()) tStamp, cTS, time, timeP(1), eq.iNorm, cplBC.xo, Yo, Ao, Do, ib.Yb, ib.Auo, ib.Ubo
      }
    } else {
      //READ(fid,REC=cm.tF()) tStamp, cTS, time, timeP(1), eq.iNorm, cplBC.xo, Yo, Ao, ib.Yb, ib.Auo, ib.Ubo
    }

    /*
    if (com_mod.ib.cpld == ibCpld_I) {
      com_mod.ib.Aun = com_mod.ib.Auo;
      com_mod.ib.Ubn = com_mod.ib.Ubo;
    }
    */
  }

  bin_file.close();

  // First checking all variables on master processor, since on the
  // other processor data will be shifted due to any change on the
  // sizes
  //
  if (cm.mas(cm_mod)) {
    auto stamp = com_mod.stamp;
    std::vector<std::string> error_msgs = {
      "The number of processors ",
      "The number of equations ",
      "The number of meshes ",
      "The number of nodes ",
      "The number of ncplBC.x ",
      "The number of dof ",
      "The dFlag specification "
    };

    std::string error_msg;

    for (int i = 0; i < stamp.size(); i++) {
      if (tStamp[i] != stamp[i]) {
        error_msg = error_msgs[i];
        error_msg += " " + std::to_string(tStamp[i]) + " ";
        break;
      }
    }

    if (error_msg != "") { 
      error_msg += "read from '" + fName + "' don't match.";
      throw std::runtime_error(error_msg);
    }
  }

  int i = 0;
  cm.bcast(cm_mod, &i);

  #ifdef debug_init_from_bin 
  dmsg << "cTS: " << com_mod.cTS; 
  dmsg << "time: " << com_mod.time; 
  dmsg << "timeP(1): " << timeP[0]; 
  #endif

  // if (ANY(tStamp != stamp)) err = "Simulation stamp"// " does not match with "//fName
}

/// @brief Using the saved VTU files for initialization
///
/// Reproduces the Fortran 'INITFROMVTU' subroutine.
//
void init_from_vtu(Simulation* simulation, const std::string& fName, std::array<double,3>& timeP)
{
  auto& com_mod = simulation->com_mod;
  auto& cm_mod = simulation->cm_mod;
  auto& cm = com_mod.cm;

  #ifdef debug_init_from_vtu
  DebugMsg dmsg(__func__, com_mod.cm.idcm());
  dmsg.banner();
  #endif

  com_mod.cTS = 0;
  com_mod.time = 0.0;
  com_mod.timeP[0] = timeP[0];

  for (auto& eq : com_mod.eq) {
    eq.iNorm = 0.0;
  }

  const int gtnNo = com_mod.gtnNo;
  const int tDof = com_mod.tDof;

  Array<double> tmpA, tmpY, tmpD;

  if (cm.mas(cm_mod)) {
    tmpA.resize(tDof,gtnNo); 
    tmpY.resize(tDof,gtnNo); 
    tmpD.resize(tDof,gtnNo);
    vtk_xml::read_vtus(simulation, tmpA, tmpY, tmpD, fName);
  } else { 
    //ALLOCATE(tmpA(0,0), tmpY(0,0), tmpD(0,0))
  } 

  com_mod.Ao = all_fun::local(com_mod, cm_mod, cm, tmpA);
  com_mod.Yo = all_fun::local(com_mod, cm_mod, cm, tmpY);
  com_mod.Do = all_fun::local(com_mod, cm_mod, cm, tmpD);
}

/// @brief Initialize or finalize svFSI variables/structures.
///
/// \code {.cpp}
/// Modifies the following for each com_mod.eq[].
///   eq.am
///   eq.dof
///   eq.pNorm
///   eq.af
///   eq.beta
//   eq.gam
///   eq.s
///   eq.e
///
///   com_mod.Ao.resize(tDof,tnNo);
///   com_mod.An.resize(tDof,tnNo);
///   com_mod.Yo.resize(tDof,tnNo);
///   com_mod.Yn.resize(tDof,tnNo);
///   com_mod.Do.resize(tDof,tnNo);
///   com_mod.Dn.resize(tDof,tnNo);
///   com_mod.Bf.resize(nsd,tnNo);
///
///   com_mod.An = com_mod.Ao;
///   com_mod.Yn = com_mod.Yo;
///   com_mod.Dn = com_mod.Do;
/// \endcode
///
/// This function replicates the Fortran 'SUBROUTINE INITIALIZE(timeP)' in INITIALIZE.f.
//
void initialize(Simulation* simulation, Vector<double>& timeP)
{
  using namespace consts;

  auto& com_mod = simulation->com_mod;
  auto& cm = com_mod.cm;
  auto& cm_mod = simulation->cm_mod;
  auto& cep_mod = simulation->cep_mod; 
  auto& chnl_mod = simulation->chnl_mod;
  int nsd = com_mod.nsd;
  #include "set_equation_dof.h"

  #define n_debug_initialize
  #ifdef debug_initialize
  DebugMsg dmsg(__func__, com_mod.cm.idcm());
  dmsg.banner();
  #endif

  std::string hist_file_name;

  if (chnl_mod.appPath != "") { 
    auto mkdir_arg = std::string("mkdir -p ") + chnl_mod.appPath;
    std::system(mkdir_arg.c_str());
    hist_file_name = chnl_mod.appPath + "/" + simulation->history_file_name;
  } else {
    hist_file_name = simulation->history_file_name;
  }

  // Setup logging to history file.
  bool output_to_cout = true;
  simulation->logger.initialize(hist_file_name, output_to_cout);

  #ifdef debug_initialize
  dmsg << "Set time " << std::endl;
  dmsg << "com_mod.timeP[0]: " << com_mod.timeP[0] << std::endl;
  #endif
  com_mod.timeP[0] = timeP[0];
  com_mod.timeP[1] = timeP[1];
  com_mod.timeP[2] = timeP[2];

  // These are global variables that are set later in this function.
  #ifdef debug_initialize
  dmsg << "Get globals " << std::endl;
  #endif
  auto& tDof = com_mod.tDof;
  auto& dFlag = com_mod.dFlag;
  auto& nFacesLS = com_mod.nFacesLS;
  auto& recLn = com_mod.recLn;

  tDof = 0;
  dFlag = false;

  // Set faces for linear solver
  //
  #ifdef debug_initialize
  dmsg << "Set faces for linear solver " << std::endl;
  #endif
  nFacesLS = 0;
  for (auto& eq : com_mod.eq) {
    nFacesLS += eq.nBc;
  }

  // Remove LS pointer for faces with weakly applied Dir. BC
  #ifdef debug_initialize
  dmsg << "Remove LS pointer for faces" << std::endl;
  #endif
  for (int iEq = 0; iEq < com_mod.nEq; iEq++) {
    auto& eq = com_mod.eq[iEq];
    for (int i = 0; i < eq.nBc; i++) {
      if (eq.bc[i].weakDir) {
        nFacesLS = nFacesLS - 1;
      }
    }
  }

  // For FSI simulations, LS pointer to structure nodes
  if (com_mod.mvMsh) {
    nFacesLS = nFacesLS + 1;
  }

  // For initializing CMM, LS pointer to fixed edge nodes
  if (com_mod.cmmInit) {
    nFacesLS = nFacesLS + 1;
  }

  for (auto& bc : com_mod.eq[0].bc) {
    if (bc.cplBCptr != -1) { 
      com_mod.cplBC.coupled = true;
      break; 
    }
  }

  #ifdef debug_initialize
  dmsg << "nFacesLS: " << nFacesLS;
  dmsg << "com_mod.cplBC.coupled: " << com_mod.cplBC.coupled;
  #endif
  bool flag = false;

  for (int iEq = 0; iEq < com_mod.nEq; iEq++) {
    auto& eq = com_mod.eq[iEq];

    // Set eq dof, sym and possibly am data memebers.
    //
    // This replaces the Fortran 'SELECT CASE (eq(iEq)%phys)' code.
    //
    std::tie(eq.dof, eq.sym) = equation_dof_map.at(eq.phys);

    if (std::set<EquationType>{Equation_fluid, Equation_heatF, Equation_heatS, Equation_CEP, Equation_stokes}.count(eq.phys) == 0) {
      dFlag = true;
    }

    // For second order eqs. 
    if (std::set<EquationType>{Equation_lElas, Equation_struct, Equation_shell, Equation_mesh}.count(eq.phys) != 0) {
      eq.am = (2.0 - eq.roInf) / (1.0 + eq.roInf);

    // first order equations.
    } else {
      eq.am = 0.5 * (3.0 - eq.roInf) / (1.0 + eq.roInf);
    }

    if ((eq.phys == Equation_CMM) && com_mod.cmmInit) { 
      eq.dof = nsd;
    }

    eq.pNorm = std::numeric_limits<double>::max();
    eq.af = 1.0 / (1.0 + eq.roInf);
    eq.beta = 0.25 * pow((1.0 + eq.am - eq.af), 2.0);
    eq.gam = 0.5 + eq.am - eq.af;

    // These are indexes into arrays so need to be zero-based.
    eq.s = tDof;
    eq.e = tDof + eq.dof - 1;
    tDof = eq.e + 1;

    if (eq.useTLS) {
      flag = true;
    }

    #ifdef debug_initialize
    dmsg << "dFlag: " << dFlag;
    dmsg << "eq.dof: " << eq.dof;
    dmsg << "eq.sym: " << eq.sym;
    dmsg << "eq.s: " << eq.s;
    dmsg << "eq.pNorm: " << eq.pNorm;
    dmsg << "eq.af: " << eq.af;
    dmsg << "eq.beta: " << eq.beta;
    dmsg << "eq.gam: " << eq.gam;
    dmsg << "tDof: " << tDof;
    #endif
  }

  int ierr = 0;
  if (dFlag) {
    ierr = 1;
  }

  int i = 0;
  if (com_mod.cplBC.coupled) {
    i = com_mod.cplBC.nX;
  }

  com_mod.stamp = {cm.np(), com_mod.nEq, com_mod.nMsh, com_mod.tnNo, i, tDof, ierr};

  // Calculating the record length
  //

  i = 2*tDof;
  if (dFlag) i = 3*tDof;
  if (com_mod.pstEq) i = i + com_mod.nsymd;
  if (com_mod.sstEq) i = i + nsd;
  if (cep_mod.cepEq) {
    i = i + cep_mod.nXion;
    if (cep_mod.cem.cpld) i = i + 1;
  }

  i = sizeof(int)*(1+com_mod.stamp.size()) + sizeof(double)*(2 + com_mod.nEq + com_mod.cplBC.nX + i*com_mod.tnNo);

  if (com_mod.ibFlag) {
    i = i + sizeof(double)*(3*nsd + 1) * com_mod.ib.tnNo;
  }

  if (cm.seq()) {
    recLn = i;
  } else { 
    MPI_Allreduce(&i, &recLn, 1, cm_mod::mpint, MPI_MAX, cm.com());
  }

  // Initialize shell eIEN data structure. Used later in LHSA.
  //

  // [TODO:DaveP] this is not implemented.
  //
  if (com_mod.shlEq) {
    for (int iM = 0; iM < com_mod.nMsh; iM++) { 
      auto& msh = com_mod.msh[iM];
      if (msh.lShl) {
        if (msh.eType == ElementType::NRB) {
          msh.sbc.resize(msh.eNoN, msh.nEl);
          //ALLOCATE(msh(iM)%eIEN(0,0))
          //ALLOCATE(msh(iM)%sbc(msh(iM)%eNoN,msh(iM)%nEl))
          msh.sbc = 0;
        } else if (msh.eType == ElementType::TRI3) {
          baf_ini_ns::set_shl_xien(simulation, msh);
          //CALL SETSHLXIEN(msh(iM))
        }
      }
    }
  }

  // Initialize tensor operations
  //
  mat_fun::ten_init(nsd);

  // Constructing stiffness matrix.
  //
  int nnz = 0;
  lhsa_ns::lhsa(simulation, nnz);

  int gnnz = nnz;
  MPI_Allreduce(&nnz, &gnnz, 1, cm_mod::mpint, MPI_SUM, cm.com());

  // Initialize FSILS structures
  //
  fsi_linear_solver::FSILS_commuType communicator;

  if (com_mod.resetSim) {
    if (communicator.foC) {
      fsils_commu_free(communicator);
    }

    if (com_mod.lhs.foC) {
      fsils_lhs_free(com_mod.lhs);
    }

  }

  fsi_linear_solver::fsils_commu_create(communicator, cm.com());

  fsi_linear_solver::fsils_lhs_create(com_mod.lhs, communicator, com_mod.gtnNo, com_mod.tnNo, nnz, 
      com_mod.ltg, com_mod.rowPtr, com_mod.colPtr, nFacesLS);

  // Initialize Trilinos data structure
  //
  if (flag) {
    com_mod.tls.ltg.resize(com_mod.tnNo);
    for (int a = 0; a < com_mod.tnNo; a++) {
      com_mod.tls.ltg(com_mod.lhs.map(a)) = com_mod.ltg(a);
    }
  } 

  // Initialize Petsc data structure
  //
  #ifdef with_petsc
    com_mod.pls.ltg.resize(com_mod.tnNo);
    for (int a = 0; a < com_mod.tnNo; a++) {
      com_mod.pls.ltg(com_mod.lhs.map(a)) = com_mod.ltg(a);
    }
  
  #endif 

  // Initialize PETSc
  // #ifdef with_petsc
    // petsc_initialize_(com_mod.lhs.nNo, com_mod.lhs.mynNo, nnz, com_mod.nEq, com_mod.ltg, com_mod.lhs.map, 
    // com_mod.lhs.rowPtr, com_mod.lhs.colPtr, com_mod.eq(1).ls.config);
    // for (int a = 0; a < com_mod.nEq; a++){
    //   petsc_create_linearsolver_(com_mod.eq(a).ls.LS_type, com_mod.eq(a).ls.PREC_Type, com_mod.eq(a).ls.sD,
    //   com_mod.eq(a).ls.mItr, com_mod.eq(a).ls.relTol, com_mod.eq(a).ls.absTol, com_mod.eq(a).phys, com_mod.eq(a).dof, 
    //   a, com_mod.nEq);
    // }
  // #endif

  // Variable allocation and initialization
  int tnNo = com_mod.tnNo; 
  com_mod.Ao.resize(tDof,tnNo); 
  com_mod.An.resize(tDof,tnNo); 
  com_mod.Yo.resize(tDof,tnNo); 
  com_mod.Yn.resize(tDof,tnNo); 
  com_mod.Do.resize(tDof,tnNo); 
  com_mod.Dn.resize(tDof,tnNo); 
  com_mod.Bf.resize(nsd,tnNo);

  // [TODO] DaveP not implemented?
  // IF (ibFlag) CALL IB_MEMALLOC() 

  // Additional physics dependent variables
  // USTRUCT phys
  //
  if (com_mod.sstEq) { 
    com_mod.Ad.resize(nsd,tnNo); 
    com_mod.Rd.resize(nsd,tnNo); 
    com_mod.Kd.resize((nsd+1)*nsd, nnz); 
  }

  // PRESTRESS
  if (com_mod.pstEq) {
    int nsymd = com_mod.nsymd; 
    com_mod.pS0.resize(nsymd,tnNo); 
    com_mod.pSn.resize(nsymd,tnNo); 
    com_mod.pSa.resize(tnNo); 
  } 

  // Electrophysiology
  //
  if (cep_mod.cepEq) {
    cep_mod.Xion.resize(cep_mod.nXion,tnNo);
    cep_ion::cep_init(simulation);

    // Electro-Mechanics
    if (cep_mod.cem.cpld) {
      cep_mod.cem.Ya.resize(tnNo);
    }
  }

  // Growth and remodeling
  if(com_mod.grEq == true) {
    // Initialize array for G&R internal variables stored at the Gauss point
<<<<<<< HEAD
    // Dimension: (#internal variables, #nodes)
    com_mod.grInt_0.resize(com_mod.nGrInt,com_mod.tnNo);
    com_mod.grInt_n.resize(com_mod.nGrInt,com_mod.tnNo);
    com_mod.grInt_a.resize(com_mod.tnNo);
=======
    // Dimension: (#elements, #gauss points, #internal variables)
    com_mod.grInt.resize(com_mod.msh[0].gnEl,com_mod.msh[0].nG,com_mod.nGrInt);
    com_mod.grInt_orig.resize(com_mod.msh[0].gnEl,com_mod.msh[0].nG,com_mod.nGrInt);
>>>>>>> d1fe0051
  }

  // Setup data for remeshing.
  //
  auto& rmsh = com_mod.rmsh;
  int nMsh = com_mod.nMsh;

  if (!com_mod.resetSim) {
    if (rmsh.flag.size() == 0) {
      rmsh.flag.resize(nMsh);
    }
    std::fill(rmsh.flag.begin(), rmsh.flag.end(), false);
    rmsh.fTS = rmsh.freq;

    if (rmsh.isReqd) {
      rmsh.A0.resize(com_mod.tDof,com_mod.tnNo);
      rmsh.Y0.resize(com_mod.tDof,com_mod.tnNo);
      rmsh.D0.resize(com_mod.tDof,com_mod.tnNo);
      rmsh.iNorm.resize(com_mod.nEq);
    }

    if (FILE *file = fopen(com_mod.iniFilePath.c_str(), "r")) {
      fclose(file);
      flag = true;
    } else {
      flag = false;
    }

    if (flag) { 
      auto& iniFilePath = com_mod.iniFilePath;
      auto& timeP = com_mod.timeP;

      if (iniFilePath.find(".bin") != std::string::npos) { 
        init_from_bin(simulation, iniFilePath, timeP);
      } else {
        init_from_vtu(simulation, iniFilePath, timeP);
     }

    } else {
      if (com_mod.stFileFlag) {
        std::string fTmp = com_mod.stFileName + "_last_cpp.bin";

        if (FILE *file = fopen(fTmp.c_str(), "r")) {
          fclose(file);
          auto& timeP = com_mod.timeP;
          init_from_bin(simulation, fTmp, timeP);
        } else {
          if (cm.mas(cm_mod)) {
            std::cout << "WARNING: No '" + fTmp + "' file to restart simulation from; Resetting restart flag to false";
          }
          com_mod.stFileFlag = false;
          zero_init(simulation);
        }

        if (rmsh.isReqd) {
          auto& cTS = com_mod.cTS;
          rmsh.fTS = (cTS/rmsh.fTS + 1)*rmsh.freq;
          rmsh.rTS = cTS;
          rmsh.time = com_mod.time;
          for (int i = 0; i < rmsh.iNorm.size(); i++) {
            rmsh.iNorm(i) = com_mod.eq[i].iNorm;
          }
          rmsh.A0 = com_mod.Ao;
          rmsh.Y0 = com_mod.Yo;
          rmsh.D0 = com_mod.Do;
        }

      } else {
        zero_init(simulation);
      } 
    }

    com_mod.rsTS = com_mod.cTS;

  } else {
    com_mod.cTS  = rmsh.rTS;
    com_mod.time = rmsh.time;
    for (int i = 0; i < com_mod.eq.size(); i++) {
      com_mod.eq[i].iNorm = rmsh.iNorm[i];
    }

    com_mod.Ao = all_fun::local(com_mod, cm_mod, cm, rmsh.A0);
    com_mod.Yo = all_fun::local(com_mod, cm_mod, cm, rmsh.Y0);
    com_mod.Do = all_fun::local(com_mod, cm_mod, cm, rmsh.D0);

    rmsh.A0.resize(tDof,tnNo); 
    rmsh.A0 = com_mod.Ao;

    rmsh.Y0.resize(tDof,tnNo); 
    rmsh.Y0 = com_mod.Yo;

    rmsh.D0.resize(tDof,tnNo); 
    rmsh.D0 = com_mod.Do;
  } // resetSim

  // Initialize new variables
  //
  com_mod.An = com_mod.Ao;
  com_mod.Yn = com_mod.Yo;
  com_mod.Dn = com_mod.Do;

  for (int iM = 0; iM < nMsh; iM++) { 
    if (cm.mas(cm_mod)) {
      std::string fTmp = chnl_mod.appPath + "partitioning_" + com_mod.msh[iM].name + "_cpp.bin";
      std::string sTmp = chnl_mod.appPath + "partitioning_" + com_mod.msh[iM].name + "_" + std::to_string(com_mod.cTS) + "_cpp.bin";

      if (FILE *file = fopen(fTmp.c_str(), "r")) {
        fclose(file);
        std::ifstream src(fTmp, std::ios::binary);
        std::ofstream dest(sTmp, std::ios::binary);
        dest << src.rdbuf();
      }
    }
  }

  // Initialize function spaces 
  //
  for (int iM = 0; iM < nMsh; iM++) { 
    auto& mesh = com_mod.msh[iM];
    fs::init_fs_msh(com_mod, mesh);
    for (int iFa = 0; iFa < com_mod.msh[iM].nFa; iFa++) { 
      fs::init_fs_face(com_mod, mesh, mesh.fa[iFa]);
    }
  }

  // Initialize Immersed Boundary data structures
  // [TODO:DaveP] not implemented but still need to allocate iblank.
  //
  com_mod.iblank.resize(tnNo);
  /* 
  ALLOCATE(iblank(tnNo))
  iblank = 0
  IF (ibFlag) CALL IB_INIT(Do)
  */

  // Calculating the volume of each domain
  //
  Array<double> s(1,tnNo);
  s = 1.0;
  
  for (int iEq = 0; iEq < com_mod.nEq; iEq++) {
    auto& eq = com_mod.eq[iEq];
    if (!com_mod.shlEq && !com_mod.cmmInit) {
      //std = " Eq. <"// CLR(eq(iEq)%sym, iEq)//">"
    }

    for (int iDmn = 0; iDmn < eq.nDmn; iDmn++) {
      int i = eq.dmn[iDmn].Id;
      eq.dmn[iDmn].v = all_fun::integ(com_mod, cm_mod, i, s, 0, 0);
      if (!com_mod.shlEq && !com_mod.cmmInit) {
        //std = "    Volume of domain <"//STR(i)//"> is "// 2            STR(eq(iEq)%dmn(iDmn)%v)
        //IF (ISZERO(eq(iEq)%dmn(iDmn)%v)) wrn = "<< Volume of "// "domain "//iDmn//" of equation "//iEq//" is zero >>"
      }     
    } 
  }

  // Preparing faces and BCs
  //
  baf_ini_ns::baf_ini(simulation);

  // As all the arrays are allocated, call BIN to VTK for conversion
  //
  // This is set using the 'Convert_BIN_to_VTK_format' option.
  //
  if (com_mod.bin2VTK) {
    post::ppbin2vtk(simulation);
  }

  // Making sure the old solution satisfies BCs
  //
  // Modifes
  //  com_mod.Ao - Old time derivative of variables (acceleration)
  //  com_mod.Yo - Old variables (velocity)
  //  com_mod.Do - Old integrated variables (dissplacement)
  //
  set_bc::set_bc_dir(com_mod, com_mod.Ao, com_mod.Yo, com_mod.Do);

  // Preparing TXT files
  txt_ns::txt(simulation, true);

  // Printing the first line and initializing timeP
  int co = 1;
  int iEq = 0;
  output::output_result(simulation, com_mod.timeP, co, iEq);

  std::fill(com_mod.rmsh.flag.begin(), com_mod.rmsh.flag.end(), false);
  com_mod.resetSim = false;
}

//-----------
// zero_init
//-----------
// Initialize state variables Yo, Ao and Do.
//
void zero_init(Simulation* simulation)
{
  auto& com_mod = simulation->com_mod;
  auto& cm = com_mod.cm;
  const int nsd = com_mod.nsd;

  #define n_debug_zero_init
  #ifdef debug_zero_init
  DebugMsg dmsg(__func__, com_mod.cm.idcm());
  dmsg.banner();
  #endif

  // Load any explicitly provided solution variables
  //
  if (com_mod.Vinit.size() != 0) {
     #ifdef debug_zero_init
     dmsg << "Initialize Yo to provided Vel solution";
     #endif
     for (int a = 0; a < com_mod.tnNo; a++) {
       for (int i = 0; i < nsd; i++) {
         com_mod.Yo(i,a) = com_mod.Vinit(i,a);
       }
     }
  }

  if (com_mod.Pinit.size() != 0) {
     #ifdef debug_zero_init
     dmsg << "Initialize Yo to provided P solution";
     #endif
     for (int a = 0; a < com_mod.tnNo; a++) {
       for (int i = 0; i < nsd; i++) {
         com_mod.Yo(nsd,a) = com_mod.Pinit(a);
       }
     }
  }

  if (com_mod.Dinit.size() != 0) {
     #ifdef debug_zero_init
     dmsg << "Initialize Do to provided D solution";
     #endif
     for (int a = 0; a < com_mod.tnNo; a++) {
       for (int i = 0; i < nsd; i++) {
         com_mod.Do(i,a) = com_mod.Dinit(i,a);
       }
     }
  }
}
<|MERGE_RESOLUTION|>--- conflicted
+++ resolved
@@ -630,16 +630,13 @@
   // Growth and remodeling
   if(com_mod.grEq == true) {
     // Initialize array for G&R internal variables stored at the Gauss point
-<<<<<<< HEAD
     // Dimension: (#internal variables, #nodes)
     com_mod.grInt_0.resize(com_mod.nGrInt,com_mod.tnNo);
     com_mod.grInt_n.resize(com_mod.nGrInt,com_mod.tnNo);
     com_mod.grInt_a.resize(com_mod.tnNo);
-=======
     // Dimension: (#elements, #gauss points, #internal variables)
     com_mod.grInt.resize(com_mod.msh[0].gnEl,com_mod.msh[0].nG,com_mod.nGrInt);
     com_mod.grInt_orig.resize(com_mod.msh[0].gnEl,com_mod.msh[0].nG,com_mod.nGrInt);
->>>>>>> d1fe0051
   }
 
   // Setup data for remeshing.
