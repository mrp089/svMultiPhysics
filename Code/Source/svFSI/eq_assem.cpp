--- conflicted
+++ resolved
@@ -364,15 +364,11 @@
     break;
 
     case EquationType::phys_struct:
-<<<<<<< HEAD
+      struct_ns::construct_dsolid(com_mod, cep_mod, lM, Ag, Yg, Dg);
+    break;
+
     case EquationType::phys_gr:
-      struct_ns::construct_dsolid(com_mod, cep_mod, lM, Ag, Yg, Dg);
-=======
-      // struct_ns::construct_dsolid(com_mod, cep_mod, lM, Ag, Yg, Dg);
       struct_ns::construct_gr_fd(com_mod, cep_mod, cm_mod, lM, Ag, Yg, Dg);
-      // com_mod.Val.print("Val");
-      // std::terminate();
->>>>>>> 709ec3db
     break;
 
     case EquationType::phys_ustruct:
