--- conflicted
+++ resolved
@@ -1561,11 +1561,8 @@
 
     /// @brief Internal growth and remodeling variables
     Array3<double> grInt;
-<<<<<<< HEAD
-=======
     Array3<double> grInt_orig;
     Array<double>  grInt_n;
->>>>>>> 709ec3db
 
     //-----------------------------------------------------
     // Additional arrays for velocity-based formulation of 
