from .conftest import run_with_reference

# Common folder for all tests in this file
base_folder = "fsi"

# Fields to test
fields = ["Displacement", "Pressure", "Velocity"]


<<<<<<< HEAD
@pytest.mark.parametrize("name_inp", ["svFSI.xml", "svFSI_petsc.xml"])
def test_pipe_3d(name_inp, n_proc):
    folder = os.path.join(base_folder, "pipe_3d")
    fields = ["Displacement", "Pressure", "Velocity"]
    run_with_reference(folder, fields, n_proc, 5, name_inp=name_inp)
=======
def test_pipe_3d(n_proc):
    test_folder = "pipe_3d"
    t_max = 5
    run_with_reference(base_folder, test_folder, fields, n_proc, t_max)
>>>>>>> 372851e3
<|MERGE_RESOLUTION|>--- conflicted
+++ resolved
@@ -1,3 +1,6 @@
+import os
+import pytest
+
 from .conftest import run_with_reference
 
 # Common folder for all tests in this file
@@ -7,15 +10,8 @@
 fields = ["Displacement", "Pressure", "Velocity"]
 
 
-<<<<<<< HEAD
 @pytest.mark.parametrize("name_inp", ["svFSI.xml", "svFSI_petsc.xml"])
 def test_pipe_3d(name_inp, n_proc):
     folder = os.path.join(base_folder, "pipe_3d")
     fields = ["Displacement", "Pressure", "Velocity"]
-    run_with_reference(folder, fields, n_proc, 5, name_inp=name_inp)
-=======
-def test_pipe_3d(n_proc):
-    test_folder = "pipe_3d"
-    t_max = 5
-    run_with_reference(base_folder, test_folder, fields, n_proc, t_max)
->>>>>>> 372851e3
+    run_with_reference(folder, fields, n_proc, 5, name_inp=name_inp)