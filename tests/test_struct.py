--- conflicted
+++ resolved
@@ -27,47 +27,17 @@
     run_with_reference(folder, fields, n_proc)
 
 
-@pytest.mark.parametrize(
-    "material",
-    ["nHK"],
-)
 def test_block_compression(n_proc, material):
     folder = os.path.join(base_folder, "block_compression")
-<<<<<<< HEAD
-    fields = [
-        "Displacement",
-        "Velocity",
-        "Jacobian",
-        "Stress",
-        "Strain",
-        "Caucy_stress",
-        "Def_grad",
-        "VonMises_stress",
-    ]
-    t_max = 1
-    name_inp = "svFSI_" + material + ".xml"
-    name_ref = "result_" + material + "_" + str(t_max).zfill(3) + ".vtu"
-    run_with_reference(folder, fields, n_proc, t_max, name_ref, name_inp)
+    run_with_reference(folder, fields, n_proc)
+
 
 def test_gr_equilibrated(n_proc):
     folder = os.path.join(base_folder, "gr_equilibrated")
-    fields = [
-        "Displacement",
-        "Velocity",
-        "Jacobian",
-        "Stress",
-        "Strain",
-        "Caucy_stress",
-        "Def_grad",
-        "VonMises_stress",
-    ]
     t_max = 11
     run_with_reference(folder, fields, n_proc, t_max)
-=======
-    run_with_reference(folder, fields, n_proc)
 
 
 def test_robin(n_proc):
     folder = os.path.join(base_folder, "block_compression")
-    run_with_reference(folder, fields, n_proc)
->>>>>>> b01cf2b2
+    run_with_reference(folder, fields, n_proc)