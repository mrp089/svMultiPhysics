from .conftest import run_with_reference

# Common folder for all tests in this file
base_folder = "struct"

# Fields to test
fields = [
    "Displacement",
    "Velocity",
    "Jacobian",
    "Stress",
    "Strain",
    "Caucy_stress",
    "Def_grad",
    "VonMises_stress",
]

# Fields to test
fields = [
    "Displacement",
    "Velocity",
    "Jacobian",
    "Stress",
    "Strain",
    "Caucy_stress",
    "Def_grad",
    "VonMises_stress",
]

# Fields to test
fields = [
    "Displacement",
    "Velocity",
    "Jacobian",
    "Stress",
    "Strain",
    "Caucy_stress",
    "Def_grad",
    "VonMises_stress",
]


def test_LV_Guccione_passive(n_proc):
    test_folder = "LV_Guccione_passive"
    run_with_reference(base_folder, test_folder, fields, n_proc)


<<<<<<< HEAD
def test_block_compression(n_proc, material):
    folder = os.path.join(base_folder, "block_compression")
    run_with_reference(folder, fields, n_proc)


@pytest.mark.parametrize("n_proc", [1])
def test_gr_equilibrated(n_proc):
    folder = os.path.join(base_folder, "gr_equilibrated")
    t_max = 11
    run_with_reference(folder, fields, n_proc, t_max)


def test_robin(n_proc):
    folder = os.path.join(base_folder, "block_compression")
    run_with_reference(folder, fields, n_proc)
=======
def test_block_compression(n_proc):
    test_folder = "block_compression"
    run_with_reference(base_folder, test_folder, fields, n_proc)


def test_robin(n_proc):
    test_folder = "robin"
    run_with_reference(base_folder, test_folder, fields, n_proc)
>>>>>>> 7ea94aeb
<|MERGE_RESOLUTION|>--- conflicted
+++ resolved
@@ -1,3 +1,6 @@
+import os
+import pytest
+
 from .conftest import run_with_reference
 
 # Common folder for all tests in this file
@@ -45,23 +48,6 @@
     run_with_reference(base_folder, test_folder, fields, n_proc)
 
 
-<<<<<<< HEAD
-def test_block_compression(n_proc, material):
-    folder = os.path.join(base_folder, "block_compression")
-    run_with_reference(folder, fields, n_proc)
-
-
-@pytest.mark.parametrize("n_proc", [1])
-def test_gr_equilibrated(n_proc):
-    folder = os.path.join(base_folder, "gr_equilibrated")
-    t_max = 11
-    run_with_reference(folder, fields, n_proc, t_max)
-
-
-def test_robin(n_proc):
-    folder = os.path.join(base_folder, "block_compression")
-    run_with_reference(folder, fields, n_proc)
-=======
 def test_block_compression(n_proc):
     test_folder = "block_compression"
     run_with_reference(base_folder, test_folder, fields, n_proc)
@@ -70,4 +56,10 @@
 def test_robin(n_proc):
     test_folder = "robin"
     run_with_reference(base_folder, test_folder, fields, n_proc)
->>>>>>> 7ea94aeb
+
+
+@pytest.mark.parametrize("n_proc", [1])
+def test_gr_equilibrated(n_proc):
+    folder = "gr_equilibrated"
+    t_max = 11
+    run_with_reference(base_folder, folder, fields, n_proc, t_max)